--- conflicted
+++ resolved
@@ -235,16 +235,7 @@
         """
         container._logger.info("Running {} analysis on '{}'...".format(self.__class__.__name__, container.metadata['name']))
 
-<<<<<<< HEAD
-        container.attach(ukey)
-
-        # set up data storage structure
-        con_results = {'time': np.zeros((len(container.universes[ukey].trajectory),), dtype=float),
-                      }
-
-=======
         con_results = dict()
->>>>>>> 04012eb9
         self._run_container_pre(container, con_results, **kwargs)
 
         # set up data storage structure
