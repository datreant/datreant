--- conflicted
+++ resolved
@@ -29,7 +29,6 @@
 # catchall DataFile
 pydatafile = "pyData.pkl"
 
-<<<<<<< HEAD
 # number of characters required for uuids
 uuidlength = 36
 
@@ -40,11 +39,6 @@
 namelength = 55
 
 # TODO: add careful checks that file is actually a state file
-=======
-# TODO: add careful checks that file is actually a state file
-
-
->>>>>>> b699b9c8
 def containerfile(filename, logger=None, **kwargs):
     """Generate or regenerate the appropriate container file instance from
     filename.
@@ -263,22 +257,15 @@
         Path length fixed size for now.
         """
         # absolute path of coordinator
-<<<<<<< HEAD
         abspath = tables.StringCol(pathlength)
         
-=======
-        abspath = tables.StringCol(256)
-
->>>>>>> b699b9c8
     class _Tags(tables.IsDescription):
-
         """Table definition for tags.
 
         """
         tag = tables.StringCol(namelength)
 
     class _Categories(tables.IsDescription):
-
         """Table definition for categories.
 
         """
@@ -396,13 +383,8 @@
 
         :Returns:
             *location*
-<<<<<<< HEAD
                 absolute path to Container basedir
     
-=======
-                absolute path to Container directory
-
->>>>>>> b699b9c8
         """
         return os.path.dirname(self.filename)
 
@@ -709,7 +691,6 @@
 
     """
     class _Default(tables.IsDescription):
-
         """Table definition for storing default universe preference.
 
         Stores which universe is marked as default.
@@ -718,7 +699,6 @@
         default = tables.StringCol(namelength)
 
     class _Topology(tables.IsDescription):
-
         """Table definition for storing universe topology paths.
 
         Two versions of the path to a topology are stored: the absolute path
@@ -731,7 +711,6 @@
         relCont = tables.StringCol(pathlength)
 
     class _Trajectory(tables.IsDescription):
-
         """Table definition for storing universe trajectory paths.
 
         The paths to trajectories used for generating the Universe
@@ -744,7 +723,6 @@
         relCont = tables.StringCol(255)
 
     class _Selection(tables.IsDescription):
-
         """Table definition for storing selections.
 
         A single table corresponds to a single selection. Each row in the
@@ -756,7 +734,6 @@
         selection = tables.StringCol(255)
 
     class _Resnums(tables.IsDescription):
-
         """Table definition for storing resnums.
 
         """
@@ -885,34 +862,18 @@
             *topology*
                 structured array containing all paths to topology
             *trajectory*
-<<<<<<< HEAD
                 structured array containing all paths to trajectory(s)
                 
-=======
-                list of paths to trajectory files
-
->>>>>>> b699b9c8
         """
         paths = dict()
 
         # get topology file
-<<<<<<< HEAD
         table = self.handle.get_node('/universes/{}'.format(universe), 'topology')
         topology = table.read()
 
         # get trajectory files
         table = self.handle.get_node('/universes/{}'.format(universe), 'trajectory')
         trajectory = table.read()
-=======
-        table = self.handle.get_node(
-            '/universes/{}'.format(universe), 'topology')
-        topology = table.colinstances[path][0]
-
-        # get trajectory files
-        table = self.handle.get_node(
-            '/universes/{}'.format(universe), 'trajectory')
-        trajectory = [x[path] for x in table.iterrows()]
->>>>>>> b699b9c8
 
         return (topology, trajectory)
 
@@ -942,13 +903,6 @@
             group = self.handle.create_group(
                 '/universes', universe, universe, createparents=True)
         except tables.NodeError:
-<<<<<<< HEAD
-            self.handle.remove_node('/universes/{}'.format(universe), 'topology')
-            self.handle.remove_node('/universes/{}'.format(universe), 'trajectory')
-
-        # construct topology table 
-        table = self.handle.create_table('/universes/{}'.format(universe), 'topology', self._Topology, 'topology')
-=======
             self.logger.info(
                 "Replacing existing universe" +
                 " definition '{}';".format(universe) +
@@ -962,7 +916,6 @@
         table = self.handle.create_table(
             '/universes/{}'.format(universe), 'topology', self._Topology,
             'topology')
->>>>>>> b699b9c8
 
         # add topology paths to table
         table.row['abspath'] = os.path.abspath(topology)
@@ -1174,7 +1127,6 @@
             '/universes/{}/selections'.format(universe), handle)
 
 
-
 class GroupFile(ContainerFile):
     """Main Group state file.
 
@@ -1194,13 +1146,8 @@
         the path to the member container: the absolute path (abspath) and the
         relative path from the Group object's directory (relCont). This allows
         the Group object to use some heuristically good starting points when
-<<<<<<< HEAD
         trying to find missing files using a Foxhound.
         
-=======
-        trying to find missing files using Finder.
-
->>>>>>> b699b9c8
         """
         # unique identifier for container
         uuid = tables.StringCol(uuidlength)
@@ -1281,15 +1228,9 @@
                 the uuid of the new member
             *containertype*
                 the container type of the new member (Sim or Group)
-<<<<<<< HEAD
             *basedir*
                 basedir of the new member in the filesystem
     
-=======
-            *location*
-                location of the new member in the filesystem
-
->>>>>>> b699b9c8
         """
         try:
             table = self.handle.get_node('/', 'members')
@@ -1301,25 +1242,15 @@
         rownum = [row.nrow for row in table.where("uuid=='{}'".format(uuid))]
         if rownum:
             # if present, update location
-<<<<<<< HEAD
             table.cols.abspath[rownum[0]] = os.path.abspath(basedir)
-            table.cols.relCont[rownum[0]] = os.path.relpath(basedir, self.get_location())
-=======
-            table.cols.abspath[rownum[0]] = os.path.abspath(location)
-            table.cols.relGroup[rownum[0]] = os.path.relpath(
-                location, self.get_location())
->>>>>>> b699b9c8
+            table.cols.relCont[rownum[0]] = os.path.relpath(
+                    basedir, self.get_location())
         else:
             table.row['uuid'] = uuid
             table.row['containertype'] = containertype
-<<<<<<< HEAD
             table.row['abspath'] = os.path.abspath(basedir)
-            table.row['relCont'] = os.path.relpath(basedir, self.get_location())
-=======
-            table.row['abspath'] = os.path.abspath(location)
-            table.row['relGroup'] = os.path.relpath(
-                location, self.get_location())
->>>>>>> b699b9c8
+            table.row['relCont'] = os.path.relpath(
+                    basedir, self.get_location())
             table.row.append()
 
     @File._write_state
@@ -1389,24 +1320,12 @@
         table = self.handle.get_node('/', 'members')
         fields = table.dtype.names
 
-<<<<<<< HEAD
         memberinfo = None
         for row in table.where("uuid == '{}'".format(uuid)):
             memberinfo = row.fetch_all_fields()
 
         if memberinfo:
             memberinfo = { x: y for x, y in zip(fields, memberinfo) }
-=======
-        # check if uuid present
-        rownum = [row.nrow for row in table.where("uuid=='{}'".format(uuid))]
-        if rownum:
-            memberinfo = {
-                x: table.colinstances[x][rownum[0]]
-                for x in table.colinstances.keys()}
-        else:
-            self.logger.info('No such member in this Group.')
-            memberinfo = None
->>>>>>> b699b9c8
 
         return memberinfo
 
@@ -1423,11 +1342,7 @@
                 each row corresponding to a member
         """
         table = self.handle.get_node('/', 'members')
-<<<<<<< HEAD
         return table.read()
-=======
-        return [x['uuid'] for x in table.iterrows()]
->>>>>>> b699b9c8
 
     @File._read_state
     def get_members_uuid(self):
@@ -1438,11 +1353,7 @@
                 array giving containertype of each member, in order
         """
         table = self.handle.get_node('/', 'members')
-<<<<<<< HEAD
         return table.read()['uuid']
-=======
-        return [x['name'] for x in table.iterrows()]
->>>>>>> b699b9c8
 
     @File._read_state
     def get_members_containertype(self):
@@ -1453,43 +1364,21 @@
                 array giving containertype of each member, in order
         """
         table = self.handle.get_node('/', 'members')
-<<<<<<< HEAD
         return table.read()['containertype']
 
     @File._read_state
     def get_members_basedir(self):
         """List basedir for each member. 
-=======
-        return [x['containertype'] for x in table.iterrows()]
-
-    @File._read_state
-    def get_members_location(self, path='abspath'):
-        """List stored location for each member.
-
-        :Arguments:
-            *path*
-                type of paths to return; either absolute paths (abspath) or
-                paths relative to the Group object (relGroup) ['abspath']
->>>>>>> b699b9c8
 
         :Returns:
             *basedirs*
                 structured array containing all paths to member basedirs
         """
         table = self.handle.get_node('/', 'members')
-<<<<<<< HEAD
         return table.read()[self.memberpaths]
-=======
-        return [x[path] for x in table.iterrows()]
-
->>>>>>> b699b9c8
-
-
-<<<<<<< HEAD
+
+
 # TODO: replace use of this class with a function that returns the proper data file
-=======
-
->>>>>>> b699b9c8
 class DataFile(object):
     """Interface to data files.
 
@@ -1879,7 +1768,6 @@
         return [i.lstrip('/') for i in keys]
 
 
-
 class npDataFile(File):
     """Interface to numpy object data files.
 
