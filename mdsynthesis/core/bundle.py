--- conflicted
+++ resolved
@@ -12,7 +12,6 @@
 import numpy as np
 import mdsynthesis as mds
 
-<<<<<<< HEAD
 class _CollectionBase(object):
     """Common interface elements for ordered sets of Containers.
 
@@ -148,6 +147,7 @@
 
         return memberlist
 
+
 class _BundleBackend():
     """Backend class for Bundle. 
     
@@ -297,11 +297,8 @@
         """
         return self.table['abspath'].flatten()
 
+
 class Bundle(_CollectionBase):
-=======
-
-class Bundle(object):
->>>>>>> b699b9c8
     """Non-persistent Container for Sims and Groups.
 
     A Bundle is basically an indexable set. It is often used to return the
@@ -330,35 +327,5 @@
 
         self.add(*containers)
 
-<<<<<<< HEAD
-=======
-    # TODO: make more efficient by using ordered dict for storage?
-    def add(self, *containers):
-        outconts = list()
-        for container in containers:
-            if isinstance(container, list):
-                self.add(*container)
-            elif isinstance(container, mds.containers.Container):
-                uuid = container.uuid
-                if not (uuid in self._uuids):
-                    outconts.append(container)
-                    self._uuids.append(uuid)
-            elif os.path.exists(container):
-                conts = filesystem.path2container(container)
-                for cont in conts:
-                    uuid = cont.uuid
-                    if not (uuid in self._uuids):
-                        outconts.append(cont)
-                        self._uuids.append(uuid)
-
-        self._containers.extend(outconts)
-
-    def list(self):
-        """Return list representation.
-
-        """
-        return list(self._containers)
-
->>>>>>> b699b9c8
     def __repr__(self):
-        return "<Bundle({})>".format(self._list())
+        return "<Bundle({})>".format(self._list())